--- conflicted
+++ resolved
@@ -433,7 +433,6 @@
         super(RealtimeGaugeData, self).__init__(engine, config_dict)
 
         self.rtgd_queue = Queue.Queue()
-<<<<<<< HEAD
         if hasattr(self.engine, 'rsync_queue'):
             self.rsync_queue = self.engine.rsync_queue
         else:
@@ -443,12 +442,6 @@
         self.db_manager = weewx.manager.open_manager(manager_dict)
         self.loop_thread = RealtimeGaugeDataThread(self.rtgd_queue,
                                                    self.rsync_queue,
-=======
-        manager_dict = weewx.manager.get_manager_dict_from_config(config_dict,
-                                                                  'wx_binding')
-        self.db_manager = weewx.manager.open_manager(manager_dict)
-        self.rtgd_thread = RealtimeGaugeDataThread(self.rtgd_queue,
->>>>>>> 6470de45
                                                    config_dict,
                                                    manager_dict,
                                                    latitude=engine.stn_info.latitude_f,
@@ -498,15 +491,9 @@
     def shutDown(self):
         """Shut down any threads."""
 
-<<<<<<< HEAD
-        if hasattr(self, 'loop_queue') and hasattr(self, 'loop_thread'):
-            if self.rtgd_queue and self.loop_thread.isAlive():
-                # Put a None in the rtgd queue to signal the thread to shutdown
-=======
         if hasattr(self, 'rtgd_queue') and hasattr(self, 'rtgd_thread'):
             if self.rtgd_queue and self.rtgd_thread.isAlive():
                 # Put a None in the rtgd_queue to signal the thread to shutdown
->>>>>>> 6470de45
                 self.rtgd_queue.put(None)
                 # Wait up to 20 seconds for the thread to exit:
                 self.rtgd_thread.join(20.0)
@@ -547,12 +534,8 @@
         threading.Thread.__init__(self)
 
         self.setDaemon(True)
-<<<<<<< HEAD
         self.rtgd_queue = rtgd_queue
         self.rsync_queue = rsync_queue
-=======
-        self.rtgd_queue = queue
->>>>>>> 6470de45
         self.config_dict = config_dict
         self.manager_dict = manager_dict
 
@@ -781,13 +764,8 @@
                     self.process_stats(_package['payload'])
                     logdbg2("rtgdthread", "processed stats package")
                     continue
-<<<<<<< HEAD
-                # if packets have backed up in the rtgd queue, trim it until it's no
-                # bigger than the max allowed backlog
-=======
                 # if packets have backed up in the rtgd queue, trim it until
                 # it's no bigger than the max allowed backlog
->>>>>>> 6470de45
                 if self.rtgd_queue.qsize() <= 5:
                     break
 
